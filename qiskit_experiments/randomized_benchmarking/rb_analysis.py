# This code is part of Qiskit.
#
# (C) Copyright IBM 2021.
#
# This code is licensed under the Apache License, Version 2.0. You may
# obtain a copy of this license in the LICENSE.txt file in the root directory
# of this source tree or at http://www.apache.org/licenses/LICENSE-2.0.
#
# Any modifications or derivative works of this code must retain this
# copyright notice, and modified files need to carry a notice indicating
# that they have been altered from the originals.
"""
Standard RB analysis class.
"""

from typing import Optional, List

from qiskit_experiments.base_analysis import BaseAnalysis
from qiskit_experiments.analysis.curve_fitting import curve_fit, process_curve_data
from qiskit_experiments.analysis.data_processing import (
    level2_probability,
    mean_xy_data,
)
from qiskit_experiments.analysis.plotting import plot_curve_fit, plot_scatter, plot_errorbar

try:
    from matplotlib import pyplot as plt

    HAS_MATPLOTLIB = True
except ImportError:
    HAS_MATPLOTLIB = False


class RBAnalysis(BaseAnalysis):
    """RB Analysis class."""

    # pylint: disable = arguments-differ, invalid-name
    def _run_analysis(
        self,
        experiment_data,
        p0: Optional[List[float]] = None,
        plot: bool = True,
        ax: Optional["AxesSubplot"] = None,
    ):
        """Run analysis on circuit data.
        Args:
            experiment_data (ExperimentData): the experiment data to analyze.
            p0: Optional, initial parameter values for curve_fit.
            plot: If True generate a plot of fitted data.
            ax: Optional, matplotlib axis to add plot to.
        Returns:
            tuple: A pair ``(analysis_result, figures)`` where
                   ``analysis_results`` may be a single or list of
                   AnalysisResult objects, and ``figures`` may be
                   None, a single figure, or a list of figures.
        """
        num_qubits = len(experiment_data.data[0]["metadata"]["qubits"])

        # Process data
        def data_processor(datum):
            return level2_probability(datum, num_qubits * "0")

        # Raw data for each sample
        x_raw, y_raw, sigma_raw = process_curve_data(
            experiment_data.data, data_processor, x_key="xdata"
        )

        # Data averaged over samples
        xdata, ydata, ydata_sigma = mean_xy_data(x_raw, y_raw, sigma_raw, method="sample")

        # Perform fit
        def fit_fun(x, a, alpha, b):
            return a * alpha ** x + b

        p0 = self._p0(xdata, ydata, num_qubits)
        bounds = {"a": [0, 1], "alpha": [0, 1], "b": [0, 1]}
        analysis_result = curve_fit(fit_fun, xdata, ydata, p0, ydata_sigma, bounds=bounds)

        # Add EPC data
        popt = analysis_result["popt"]
        popt_err = analysis_result["popt_err"]
        scale = (2 ** num_qubits - 1) / (2 ** num_qubits)
        analysis_result["EPC"] = scale * (1 - popt[1])
        analysis_result["EPC_err"] = scale * popt_err[1] / popt[1]

        if plot:
            ax = plot_curve_fit(fit_fun, analysis_result, ax=ax)
            ax = plot_scatter(x_raw, y_raw, ax=ax)
            ax = plot_errorbar(xdata, ydata, ydata_sigma, ax=ax)
            self._format_plot(ax, analysis_result)
            analysis_result.plt = plt
        return analysis_result, None

    @staticmethod
    def _p0(xdata, ydata, num_qubits):
        """Initial guess for the fitting function"""
        fit_guess = {"a": 0.95, "alpha": 0.99, "b": 1 / 2 ** num_qubits}
        # Use the first two points to guess the decay param
        dcliff = xdata[1] - xdata[0]
        dy = (ydata[1] - fit_guess["b"]) / (ydata[0] - fit_guess["b"])
        alpha_guess = dy ** (1 / dcliff)
        if alpha_guess < 1.0:
            fit_guess["alpha"] = alpha_guess

        if ydata[0] > fit_guess["b"]:
            fit_guess["a"] = (ydata[0] - fit_guess["b"]) / fit_guess["alpha"] ** xdata[0]

        return fit_guess

<<<<<<< HEAD
    def _extract_data(self, experiment_data, **filters):
        """Extract the base data for the fitter from the experiment data.
        Args:
            experiment_data (ExperimentData): the experiment data to analyze
            filters: parameters for filtering the data
        Returns:
            tuple: ``(xdata, ydata, ydata_sigma)`` , where
               ``xdata`` is an array of unique x-values, ``ydata`` is an array of
               sample mean y-values, and ``ydata_sigma`` is an array of sample standard
               deviation of y values.
        """
        data = filter_data(experiment_data.data, **filters)
        size = len(data)
        xdata = np.zeros(size, dtype=int)
        ydata = np.zeros(size, dtype=float)
        ydata_var = np.zeros(size, dtype=float)
        for i, datum in enumerate(data):
            metadata = datum["metadata"]
            xdata[i] = metadata["xval"]
            ydata[i], ydata_var[i] = level2_probability(datum, metadata["ylabel"])

        ydata_sigma = np.sqrt(ydata_var)
        xdata, ydata, ydata_sigma = mean_xy_data(xdata, ydata, ydata_sigma)
        return (xdata, ydata, ydata_sigma)

=======
>>>>>>> 714c76dd
    @classmethod
    def _format_plot(cls, ax, analysis_result, add_label=True):
        """Format curve fit plot"""
        # Formatting
        ax.tick_params(labelsize=14)
        ax.set_xlabel("Clifford Length", fontsize=16)
        ax.set_ylabel("Ground State Population", fontsize=16)
        ax.grid(True)

        if add_label:
            alpha = analysis_result["popt"][1]
            alpha_err = analysis_result["popt_err"][1]
            epc = analysis_result["EPC"]
            epc_err = analysis_result["EPC_err"]
            box_text = "\u03B1:{:.4f} \u00B1 {:.4f}".format(alpha, alpha_err)
            box_text += "\nEPC: {:.4f} \u00B1 {:.4f}".format(epc, epc_err)
            bbox_props = dict(boxstyle="square,pad=0.3", fc="white", ec="black", lw=1)
            ax.text(
                0.6,
                0.9,
                box_text,
                ha="center",
                va="center",
                size=14,
                bbox=bbox_props,
                transform=ax.transAxes,
            )
        return ax<|MERGE_RESOLUTION|>--- conflicted
+++ resolved
@@ -107,34 +107,6 @@
 
         return fit_guess
 
-<<<<<<< HEAD
-    def _extract_data(self, experiment_data, **filters):
-        """Extract the base data for the fitter from the experiment data.
-        Args:
-            experiment_data (ExperimentData): the experiment data to analyze
-            filters: parameters for filtering the data
-        Returns:
-            tuple: ``(xdata, ydata, ydata_sigma)`` , where
-               ``xdata`` is an array of unique x-values, ``ydata`` is an array of
-               sample mean y-values, and ``ydata_sigma`` is an array of sample standard
-               deviation of y values.
-        """
-        data = filter_data(experiment_data.data, **filters)
-        size = len(data)
-        xdata = np.zeros(size, dtype=int)
-        ydata = np.zeros(size, dtype=float)
-        ydata_var = np.zeros(size, dtype=float)
-        for i, datum in enumerate(data):
-            metadata = datum["metadata"]
-            xdata[i] = metadata["xval"]
-            ydata[i], ydata_var[i] = level2_probability(datum, metadata["ylabel"])
-
-        ydata_sigma = np.sqrt(ydata_var)
-        xdata, ydata, ydata_sigma = mean_xy_data(xdata, ydata, ydata_sigma)
-        return (xdata, ydata, ydata_sigma)
-
-=======
->>>>>>> 714c76dd
     @classmethod
     def _format_plot(cls, ax, analysis_result, add_label=True):
         """Format curve fit plot"""
